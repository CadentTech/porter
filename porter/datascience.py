--- conflicted
+++ resolved
@@ -53,14 +53,10 @@
 
 class WrappedModel(BaseModel):
     """A convenience class that exposes a model persisted to disk with the
-<<<<<<< HEAD
     :class:`BaseModel` interface.
-=======
-    `BaseModel` interface.
 
     Args:
         model: An object with a scikit-learn-compatible ``.predict()`` method.
->>>>>>> 268c134e
     """
     def __init__(self, model):
         if not hasattr(model, 'predict') or not callable(model.predict):
@@ -81,15 +77,11 @@
 
 class WrappedTransformer(BasePreProcessor):
     """A convenience class that exposes a transformer persisted to disk with
-<<<<<<< HEAD
     the :class:`BasePreProcessor` interface.
-=======
-    the `BasePreProcessor` interface.
 
     Args:
         transformer: An object with a scikit-learn-compatible ``.transform()``
             method.
->>>>>>> 268c134e
     """
     def __init__(self, transformer):
         if not hasattr(transformer, 'transform') or not callable(transformer.transform):
