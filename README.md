# porter

[![Documentation Status](https://readthedocs.org/projects/porter/badge/?version=latest)](https://porter.readthedocs.io/en/latest/?badge=latest)

`porter` is a framework for  data scientists who want to quickly and reliably deploy machine learning models as REST APIs. 

<<<<<<< HEAD
```python
# myapp.py
from porter.datascience import WrappedModel
from porter.services import ModelApp, PredictionService
my_model = WrappedModel.from_file('my-model.pkl')
prediction_service = PredictionService(
    model=my_model,
    name='my-model',
    api_version='v1')
app = ModelApp([prediction_service])
app.run()
```

To get predictions, simply run the script above and send a POST request to
the endpoint `localhost:5000/my-model/v1/prediction`. Behind the scenes
`porter` will convert your POST data to a `pandas.DataFrame`, pass the data
off to `my_model.predict()` and return the results.

```shell
python myapp.py &
curl -POST -d '[{"feature1": 1, "feature2": 2.2}]' localhost:5000/my-model/v1/prediction
{
    "model_context": {
        "api_version": "v1",
        "model_meta": {},
        "model_name": "my-model"
    },
    "predictions": [
        {
            "id": 1,
            "prediction": 0
        }
    ],
    "request_id": "0f86644edee546ee9c495a9a71b0746c"
}
```

`porter` apps are [WSGI](https://wsgi.readthedocs.io/en/latest/learn.html) apps
which means they can be responsibly deployed into production environments with
software like [gunicorn](https://gunicorn.org/).
=======
>>>>>>> c1d5d125

In particular `porter`

- Is Designed to be a practical solution for projects from POCs to production grade software.
- Doesn't make assumptions about what frameworks you should use. Any object with a `predict()` method will do which means `porter` plays nicely with [sklearn](https://scikit-learn.org/stable/), [keras](https://keras.io/backend/), or [xgboost](https://xgboost.readthedocs.io/en/latest/) models. Models that don't fit this pattern can be easily wrapped and used in porter.
- Integrates OpenAPI support for validating HTTP Request data and automatically generating API documentation with Swagger.
- Implements API logging and error handling out of the box.
- Is built on a robust test suite so you can use `porter` with confidence. Additionally, `porter` has been extensively field tested at Cadent by our Data Science team.
- Handles boiler plate like such as loading `.pkl` and `.h5` files.


Simplicity is also a core goal of this project. The following 6 lines of code are a fully functional example. While this should the most common use cases, ``porter`` is also designed to be easily extended to cover the remaining cases not supported out of the box.

```python
   from porter.datascience import WrappedModel
   from porter.services import ModelApp, PredictionService

   my_model = WrappedModel.from_file('my-model.pkl')
   prediction_service = PilotPredictionService(model=my_model, name='my-model', api_version='v1')

   app = ModelApp([prediction_service])
   app.run()
```

For more details on this, see [this
page](https://porter.readthedocs.io/en/latest/installation.html).

# Documentation
For more information, see the [documentation](https://porter.readthedocs.org).

Copyright (c) 2020 Cadent Data Science

<|MERGE_RESOLUTION|>--- conflicted
+++ resolved
@@ -3,50 +3,6 @@
 [![Documentation Status](https://readthedocs.org/projects/porter/badge/?version=latest)](https://porter.readthedocs.io/en/latest/?badge=latest)
 
 `porter` is a framework for  data scientists who want to quickly and reliably deploy machine learning models as REST APIs. 
-
-<<<<<<< HEAD
-```python
-# myapp.py
-from porter.datascience import WrappedModel
-from porter.services import ModelApp, PredictionService
-my_model = WrappedModel.from_file('my-model.pkl')
-prediction_service = PredictionService(
-    model=my_model,
-    name='my-model',
-    api_version='v1')
-app = ModelApp([prediction_service])
-app.run()
-```
-
-To get predictions, simply run the script above and send a POST request to
-the endpoint `localhost:5000/my-model/v1/prediction`. Behind the scenes
-`porter` will convert your POST data to a `pandas.DataFrame`, pass the data
-off to `my_model.predict()` and return the results.
-
-```shell
-python myapp.py &
-curl -POST -d '[{"feature1": 1, "feature2": 2.2}]' localhost:5000/my-model/v1/prediction
-{
-    "model_context": {
-        "api_version": "v1",
-        "model_meta": {},
-        "model_name": "my-model"
-    },
-    "predictions": [
-        {
-            "id": 1,
-            "prediction": 0
-        }
-    ],
-    "request_id": "0f86644edee546ee9c495a9a71b0746c"
-}
-```
-
-`porter` apps are [WSGI](https://wsgi.readthedocs.io/en/latest/learn.html) apps
-which means they can be responsibly deployed into production environments with
-software like [gunicorn](https://gunicorn.org/).
-=======
->>>>>>> c1d5d125
 
 In particular `porter`
 
