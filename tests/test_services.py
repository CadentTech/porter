import time
import unittest
from unittest import mock

from werkzeug import exceptions as werkzeug_exc
import numpy as np
import pandas as pd
import porter.responses as porter_responses
from porter import __version__
from porter import constants as cn
from porter.services import (BaseService, ModelApp,
                             PredictionService,
                             StatefulRoute, serve_error_message)
from porter import schemas


class TestFunctionsUnit(unittest.TestCase):
    @mock.patch('porter.services.porter_responses.api.request_json')
    @mock.patch('porter.services.porter_responses.api.jsonify')
    @mock.patch('porter.services.porter_responses.api.request_id', lambda: 123)
    @mock.patch('porter.services.cf.return_message_on_error', True)
    @mock.patch('porter.services.cf.return_traceback_on_error', True)
    @mock.patch('porter.services.cf.return_user_data_on_error', True)
    @mock.patch('porter.responses.api.get_model_context', mock.MagicMock)
    def test_serve_error_message_status_codes_arbitrary_error(self, mock_flask_request, mock_flask_jsonify):
        # if the current error does not have an error code make sure
        # the response gets a 500
        error = ValueError('an error message')
        actual = serve_error_message(error)
        actual_status_code = 500
        expected_status_code = 500
        self.assertEqual(actual_status_code, expected_status_code)

    @mock.patch('porter.services.porter_responses.api.request_json')
    @mock.patch('porter.services.porter_responses.api.jsonify')
    @mock.patch('porter.services.porter_responses.api.request_id', lambda: 123)
    @mock.patch('porter.services.cf.return_message_on_error', True)
    @mock.patch('porter.services.cf.return_traceback_on_error', True)
    @mock.patch('porter.services.cf.return_user_data_on_error', True)
    @mock.patch('porter.responses.api.get_model_context', mock.MagicMock)
    def test_serve_error_message_status_codes_werkzeug_error(self, mock_flask_request, mock_flask_jsonify):
        # make sure that workzeug error codes get passed on to response
        error = ValueError('an error message')
        error.code = 123
        actual = serve_error_message(error)
        actual_status_code = 123
        expected_status_code = 123
        self.assertEqual(actual_status_code, expected_status_code)


class TestStatefulRoute(unittest.TestCase):
    def test_naming(self):
        class A(StatefulRoute):
            pass
        actual1 = A().__name__
        expected1 = 'a_1'
        actual2 = A().__name__
        expected2 = 'a_2'
        actual3 = A().__name__
        expected3 = 'a_3'
        self.assertEqual(actual1, expected1)
        self.assertEqual(actual2, expected2)
        self.assertEqual(actual3, expected3)


@mock.patch('porter.responses.api.request_id', lambda: 123)
@mock.patch('porter.services.api.request_id', lambda: 123)
class TestPredictionServiceCall(unittest.TestCase):
    """Test the call method of prediction service."""
    @mock.patch('porter.services.api.request_json')
    @mock.patch('porter.responses.api')
    @mock.patch('porter.services.api.set_model_context', lambda s: None)
    @mock.patch('porter.services.api.request_method', lambda: 'POST')
    @mock.patch('porter.services.BaseService._ids', set())
    def test_serve_success_batch(self, mock_responses_api, mock_request_json):
        mock_request_json.return_value = [
            {'id': 1, 'feature1': 10, 'feature2': 0},
            {'id': 2, 'feature1': 11, 'feature2': 1},
            {'id': 3, 'feature1': 12, 'feature2': 2},
            {'id': 4, 'feature1': 13, 'feature2': 3},
            {'id': 5, 'feature1': 14, 'feature2': 3},
        ]
        mock_responses_api.jsonify = lambda payload: payload
        mock_model = mock.Mock()
        test_model_name = 'model'
        test_api_version = '1.0.0'
        mock_preprocessor = mock.Mock()
        mock_postprocessor = mock.Mock()

        feature_values = {str(x): x for x in range(5)}
        mock_model.predict = lambda X: X['feature1'] + X['feature2'].map(feature_values) + X['feature3']
        def preprocess(X):
            X['feature2'] = X.feature2.astype(str)
            X['feature3'] = range(len(X))
            return X
        mock_preprocessor.process = preprocess
        def postprocess(X_in, X_pre, preds):
            return preds * 2
        mock_postprocessor.process = postprocess
        prediction_service = PredictionService(
            model=mock_model,
            name=test_model_name,
            api_version=test_api_version,
            meta={'1': '2', '3': '4'},
            preprocessor=mock_preprocessor,
            postprocessor=mock_postprocessor,
            batch_prediction=True,
            additional_checks=None
        )
        mock_responses_api.get_model_context.return_value = prediction_service
        actual = prediction_service()
        expected = {
            'request_id': 123,
            'model_context': {
                'model_name': test_model_name,
                'api_version': test_api_version,
                'model_meta': {
                    '1': '2',
                    '3': '4'
                }
            },
            'predictions': [
                {'id': 1, 'prediction': 20},
                {'id': 2, 'prediction': 26},
                {'id': 3, 'prediction': 32},
                {'id': 4, 'prediction': 38},
                {'id': 5, 'prediction': 42},
            ]
        }
        self.assertEqual(actual, expected)

    @mock.patch('porter.services.api.request_json')
    @mock.patch('porter.responses.api')
    @mock.patch('porter.services.api.set_model_context', lambda s: None)
    @mock.patch('porter.services.api.request_method', lambda: 'POST')
    @mock.patch('porter.services.BaseService._ids', set())
    def test_serve_success_batch(self, mock_responses_api, mock_request_json):
        mock_request_json.return_value = {'id': 1, 'feature1': 10, 'feature2': 0}
        mock_responses_api.jsonify = lambda payload: payload
        mock_model = mock.Mock()
        test_model_name = 'model'
        test_api_version = '1.0.0'
        mock_preprocessor = mock.Mock()
        mock_postprocessor = mock.Mock()

        feature_values = {str(x): x for x in range(5)}
        mock_model.predict = lambda X: X['feature1'] + X['feature2'].map(feature_values) + X['feature3']
        def preprocess(X):
            X['feature2'] = X.feature2.astype(str)
            X['feature3'] = range(len(X))
            return X
        mock_preprocessor.process = preprocess
        def postprocess(X_in, X_pre, preds):
            return preds * 2
        mock_postprocessor.process = postprocess
        prediction_service = PredictionService(
            model=mock_model,
            name=test_model_name,
            api_version=test_api_version,
            meta={'1': '2', '3': '4'},
            preprocessor=mock_preprocessor,
            postprocessor=mock_postprocessor,
            batch_prediction=False,
            additional_checks=None
        )
        mock_responses_api.get_model_context.return_value = prediction_service
        actual = prediction_service()
        expected = {
            'request_id': 123,
            'model_context': {
                'model_name': test_model_name,
                'api_version': test_api_version,
                'model_meta': {
                    '1': '2',
                    '3': '4'
                }
            },
            'predictions': {'id': 1, 'prediction': 20}
        }
        self.assertEqual(actual, expected)

    @mock.patch('porter.services.PredictionService._predict')
    @mock.patch('porter.services.api')
    @mock.patch('porter.responses.api')
    @mock.patch('porter.services.PredictionService.check_meta', lambda self, meta: meta)
    @mock.patch('porter.services.PredictionService.update_meta', lambda self, meta: meta)
    @mock.patch('porter.services.BaseService._ids', set())
    def test_serve_fail(self, mock_responses_api, mock_services_api, mock__predict):
        mock__predict.side_effect = Exception
        name = 'my-model'
        version = '1.0'
        meta = {}
        with self.assertRaises(werkzeug_exc.InternalServerError) as ctx:
            sp = PredictionService(
                model=mock.Mock(), name=name, api_version=version,
                meta=meta, preprocessor=mock.Mock(), postprocessor=mock.Mock(),
                batch_prediction=mock.Mock(),
                additional_checks=mock.Mock())
            sp()
            # porter.responses.make_error_response counts on these attributes being filled out
            self.assertEqual(ctx.exception.model_name, name)
            self.assertEqual(ctx.exception.api_version, version)
            self.assertEqual(ctx.exception.model_meta, meta)


@mock.patch('porter.responses.api.request_id', lambda: 123)
@mock.patch('porter.services.api.request_id', lambda: 123)
class TestPredictionServicePredict(unittest.TestCase):
    """Test the _predict() method of PredictionService."""
    @mock.patch('porter.services.api.request_json')
    @mock.patch('porter.services.api.get_model_context', lambda: None)
    def test_serve_with_processing_batch(self, mock_request_json):
        mock_model = mock.Mock()
        mock_request_json.return_value = [{'id': None}]
        mock_model.predict.return_value = []
        mock_preprocessor = mock.Mock()
        mock_preprocessor.process.return_value = {}
        mock_postprocessor = mock.Mock()
        mock_postprocessor.process.return_value = []
        model_name = api_version = mock.MagicMock()
        prediction_service = PredictionService(
            model=mock_model,
            name=model_name,
            api_version=api_version,
            meta={},
            preprocessor=mock_preprocessor,
            postprocessor=mock_postprocessor,
            batch_prediction=True,
            additional_checks=None
        )
        _ = prediction_service._predict()
        mock_preprocessor.process.assert_called()
        mock_postprocessor.process.assert_called()

    @mock.patch('porter.services.api.request_json')
    @mock.patch('porter.services.api.get_model_context', lambda: None)
    @mock.patch('porter.services.BaseService._ids', set())
    def test_serve_no_processing_batch(self, mock_request_json):
        # make sure it doesn't break when processors are None
        model = mock.Mock()
        model_name = api_version = mock.MagicMock()
        mock_request_json.return_value = [{'id': 1}]
        model.predict.return_value = []
        prediction_service = PredictionService(
            model=model,
            name=model_name,
            api_version=api_version,
            meta={},
            preprocessor=None,
            postprocessor=None,
            batch_prediction=True,
            additional_checks=None
        )
        _ = prediction_service._predict()

    @mock.patch('porter.services.api.request_json')
    @mock.patch('porter.services.api.get_model_context', lambda: None)
    def test_serve_with_processing_single(self, mock_request_json):
        model = mock.Mock()
        model_name = api_version = mock.MagicMock()
        mock_request_json.return_value = {'id': None}
        model.predict.return_value = [1]
        mock_preprocessor = mock.Mock()
        mock_preprocessor.process.return_value = {}
        mock_postprocessor = mock.Mock()
        mock_postprocessor.process.return_value = [1]
        prediction_service = PredictionService(
            model=model,
            name=model_name,
            api_version=api_version,
            meta={},
            preprocessor=mock_preprocessor,
            postprocessor=mock_postprocessor,
            batch_prediction=False,
            additional_checks=None
        )
        _ = prediction_service._predict()
        mock_preprocessor.process.assert_called()
        mock_postprocessor.process.assert_called()

    @mock.patch('porter.services.api.request_json')
    @mock.patch('porter.services.api.get_model_context', lambda: None)
    @mock.patch('porter.services.BaseService._ids', set())
    def test_serve_no_processing_single(self, mock_request_json):
        # make sure it doesn't break when processors are None
        model = mock.Mock()
        model_name = api_version = mock.MagicMock()
        mock_request_json.return_value = {'id': None}
        model.predict.return_value = [1]
        prediction_service = PredictionService(
            model=model,
            name=model_name,
            api_version=api_version,
            meta={},
            preprocessor=None,
            postprocessor=None,
            batch_prediction=False,
            additional_checks=None
        )
        _ = prediction_service._predict()

    @mock.patch('porter.services.api.request_json')
    @mock.patch('porter.services.api.get_model_context', lambda: None)
    @mock.patch('porter.services.BaseService._ids', set())
    def test__predict_additional_checks(self, mock_request_json):
        model = mock.Mock()
        model_name = api_version = mock.MagicMock()
        mock_request_json.return_value = {'id': 1}
        model.predict.return_value = [1]
        mock_additional_checks = mock.Mock()
        prediction_service = PredictionService(
            model=model,
            name=model_name,
            api_version=api_version,
            meta={},
            preprocessor=None,
            postprocessor=None,
            batch_prediction=False,
            additional_checks=mock_additional_checks
        )
        _ = prediction_service._predict()
        mock_additional_checks.assert_called()

    @mock.patch('porter.services.api.request_json')
    @mock.patch('porter.services.api.get_model_context', lambda: None)
    @mock.patch('porter.services.BaseService._ids', set())
    def test__predict_additional_checks_raises_422(self, mock_request_json):
        model = mock.Mock()
        model_name = api_version = mock.MagicMock()
        mock_request_json.return_value = {'id': 1}
        model.predict.return_value = [1]
        mock_additional_checks = mock.Mock()
        mock_additional_checks.side_effect = ValueError('verify user message is passed on')
        prediction_service = PredictionService(
            model=model,
            name=model_name,
            api_version=api_version,
            meta={},
            preprocessor=None,
            postprocessor=None,
            batch_prediction=False,
            additional_checks=mock_additional_checks
        )
        with self.assertRaisesRegex(werkzeug_exc.UnprocessableEntity, '.*verify user message is passed on.*'):
            _ = prediction_service._predict()
        mock_additional_checks.assert_called()

    @mock.patch('porter.services.api.request_json')
    @mock.patch('porter.services.api.get_model_context', lambda: None)
    @mock.patch('porter.services.BaseService._ids', set())
    def test_get_post_data_batch_prediction(self, mock_request_json):
        mock_model = mock.Mock()
        mock_model.predict.return_value = []
        mock_name = mock_version = mock.MagicMock()

        # Succeed
        mock_request_json.return_value = [{'id': 1}]
        prediction_service = PredictionService(
            model=mock_model,
            name=mock_name,
            api_version=mock_version,
            meta={},
            preprocessor=None,
            postprocessor=None,
            batch_prediction=True,
            additional_checks=None
        )
        _ = prediction_service._predict()

    @mock.patch('porter.services.api.request_json')
    @mock.patch('porter.services.api.get_model_context', lambda: None)
    @mock.patch('porter.services.BaseService._ids', set())
    def test_get_post_data_instance_prediction(self, mock_request_json):
        mock_model = mock.Mock()
        mock_model.predict.return_value = [1]

        # Succeed
        mock_request_json.return_value = {'id': None}
        prediction_service = PredictionService(
            model=mock_model,
            name=mock.MagicMock(),
            api_version=mock.MagicMock(),
            meta={},
            preprocessor=None,
            postprocessor=None,
            batch_prediction=False,
            additional_checks=None
        )
        _ = prediction_service._predict()

    @mock.patch('porter.services.BaseService._ids', set())
    def test_constructor(self):
        prediction_service = PredictionService(
            model=None, name='foo', api_version='bar', meta={'1': '2', '3': 4})

    @mock.patch('porter.services.BaseService._ids', set())
    def test_constructor_fail(self):
        with self.assertRaisesRegex(ValueError, '`meta` does not follow the proper schema'):
            with mock.patch('porter.services.cf.json_encoder', spec={'encode.side_effect': TypeError}) as mock_encoder:
                prediction_service = PredictionService(
                    model=None, name='foo', api_version='bar', meta=object())
        with self.assertRaisesRegex(ValueError, '.*callable.*'):
            prediction_service = PredictionService(model=None, additional_checks=1)


class TestPredictionServiceSchemas(unittest.TestCase):
    """Test the schema methods of PredictionService."""
    def test__add_feature_schema_instance(self):
        model = mock.Mock()
        model_name = api_version = mock.MagicMock()
        mock_additional_checks = mock.Mock()
        feature_schema = schemas.Object(properties=dict(
            x=schemas.Integer(),
            y=schemas.Number(),
            z=schemas.String(),
        ))
        with mock.patch('porter.services.BaseService.add_request_schema') as mock_add_request_schema:
            prediction_service = PredictionService(
                model=model,
                name=model_name,
                api_version=api_version,
                meta={},
                preprocessor=None,
                postprocessor=None,
                batch_prediction=False,
                feature_schema=feature_schema,
            )
        args = mock_add_request_schema.call_args_list[0][0]
        self.assertEqual(len(args), 2)
        self.assertEqual(args[0].upper(), 'POST')
        request_obj = args[1]
        self.assertIsInstance(request_obj, schemas.Object)
        self.assertIn('id', request_obj.properties)
        self.assertIn('x', request_obj.properties)
        self.assertIn('y', request_obj.properties)
        self.assertIn('z', request_obj.properties)

    def test__add_feature_schema_batch(self):
        model = mock.Mock()
        model_name = api_version = mock.MagicMock()
        mock_additional_checks = mock.Mock()
        feature_schema = schemas.Object(properties=dict(
            x=schemas.Integer(),
            y=schemas.Number(),
            z=schemas.String(),
        ))
        with mock.patch('porter.services.BaseService.add_request_schema') as mock_add_request_schema:
            prediction_service = PredictionService(
                model=model,
                name=model_name,
                api_version=api_version,
                meta={},
                preprocessor=None,
                postprocessor=None,
                batch_prediction=True,
                feature_schema=feature_schema,
            )
        args = mock_add_request_schema.call_args_list[0][0]
        self.assertEqual(args[0].upper(), 'POST')
        request_obj = args[1]
        self.assertIsInstance(request_obj, schemas.Array)
        item_obj = request_obj.item_type
        self.assertIn('id', item_obj.properties)
        self.assertIn('x', item_obj.properties)
        self.assertIn('y', item_obj.properties)
        self.assertIn('z', item_obj.properties)

    def test__add_prediction_schema_instance(self):
        model = mock.Mock()
        model_name = api_version = mock.MagicMock()
        mock_additional_checks = mock.Mock()
        prediction_schema = schemas.Object(properties=dict(
            prediction=schemas.Number(),
            confidence=schemas.Number(),
        ))
        with mock.patch('porter.services.BaseService.add_response_schema') as mock_add_response_schema:
            prediction_service = PredictionService(
                model=model,
                name=model_name,
                api_version=api_version,
                meta={},
                preprocessor=None,
                postprocessor=None,
                batch_prediction=False,
                prediction_schema=prediction_schema,
            )
        args = mock_add_response_schema.call_args_list[-1][0]
        self.assertEqual(args[0].upper(), 'POST')
        self.assertEqual(args[1], 200)
        response_obj = args[2]
        self.assertIsInstance(response_obj, schemas.Object)
        self.assertIn('request_id', response_obj.properties)
        self.assertIn('model_context', response_obj.properties)
        self.assertIn('predictions', response_obj.properties)
        pred_obj = response_obj.properties['predictions']
        self.assertIn('id', pred_obj.properties)
        self.assertIn('prediction', pred_obj.properties)
        pred_schema = pred_obj.properties['prediction']
        self.assertIn('prediction', pred_schema.properties)
        self.assertIn('confidence', pred_schema.properties)

    def test__add_prediction_schema_batch(self):
        model = mock.Mock()
        model_name = api_version = mock.MagicMock()
        mock_additional_checks = mock.Mock()
        prediction_schema = schemas.Object(properties=dict(
            prediction=schemas.Number(),
            confidence=schemas.Number(),
        ))
        with mock.patch('porter.services.BaseService.add_response_schema') as mock_add_response_schema:
            prediction_service = PredictionService(
                model=model,
                name=model_name,
                api_version=api_version,
                meta={},
                preprocessor=None,
                postprocessor=None,
                batch_prediction=True,
                prediction_schema=prediction_schema,
            )
        args = mock_add_response_schema.call_args_list[-1][0]
        self.assertEqual(args[0].upper(), 'POST')
        self.assertEqual(args[1], 200)
        response_obj = args[2]
        self.assertIsInstance(response_obj, schemas.Object)
        self.assertIn('request_id', response_obj.properties)
        self.assertIn('model_context', response_obj.properties)
        self.assertIn('predictions', response_obj.properties)
        pred_obj = response_obj.properties['predictions']
        self.assertIsInstance(pred_obj, schemas.Array)
        item_obj = pred_obj.item_type
        self.assertIn('id', item_obj.properties)
        self.assertIn('prediction', item_obj.properties)
        pred_schema = item_obj.properties['prediction']
        self.assertIn('prediction', pred_schema.properties)
        self.assertIn('confidence', pred_schema.properties)

    def test_request_schema(self):
        model = mock.Mock()
        model_name = api_version = mock.MagicMock()
        mock_additional_checks = mock.Mock()
        feature_schema = schemas.Object(properties=dict(
            x=schemas.Integer(),
            y=schemas.Number(),
            z=schemas.String(),
        ))
        with mock.patch('porter.services.BaseService.add_request_schema') as mock_add_request_schema:
            prediction_service = PredictionService(
                model=model,
                name=model_name,
                api_version=api_version,
                meta={},
                preprocessor=None,
                postprocessor=None,
                batch_prediction=False,
                feature_schema=feature_schema,
            )
        request_schema = prediction_service.request_schema
        request = dict(id=1, x=2, y=3.5, z='4')
        request_schema.validate(request)
        with self.assertRaisesRegex(ValueError, 'data must contain'):
            request = dict(x=2, y=3.5, z='4')
            request_schema.validate(request)

    def test_response_schema(self):
        model = mock.Mock()
        model_name = 'my-test-model'
        api_version = 'v1.2'
        mock_additional_checks = mock.Mock()
        prediction_schema = schemas.Object(properties=dict(
            prediction=schemas.Number(),
            confidence=schemas.Number(),
        ))
        with mock.patch('porter.services.BaseService.add_response_schema') as mock_add_response_schema:
            prediction_service = PredictionService(
                model=model,
                name=model_name,
                api_version=api_version,
                meta={},
                preprocessor=None,
                postprocessor=None,
                batch_prediction=False,
                prediction_schema=prediction_schema,
            )
        response_schema = prediction_service.response_schema
        response = dict(
            model_context=dict(
                api_version=api_version,
                model_meta={},
                model_name=model_name),
            predictions=dict(
                id=1,
                prediction=dict(prediction=3.14, confidence=2.72)),
            request_id='abcdefg')
        response_schema.validate(response)
        response = dict(
            model_context=dict(
                api_version=1,
                model_meta={},
                model_name=model_name),
            predictions=dict(
                id=1,
                prediction=dict(prediction=3.14, confidence=2.72)),
            request_id='abcdefg')
        with self.assertRaisesRegex(ValueError, 'data.model_context.api_version must be string'):
            response_schema.validate(response)

<<<<<<< HEAD
=======
    def test_request_schema_response_schema_uninitialized(self):
        model = mock.Mock()
        model_name = 'my-test-model-noschemas'
        api_version = 'v1'
        mock_additional_checks = mock.Mock()
        prediction_schema = schemas.Object(properties=dict(
            prediction=schemas.Number(),
            confidence=schemas.Number(),
        ))
        prediction_service = PredictionService(
            model=model,
            name=model_name,
            api_version=api_version,
            meta={},
            preprocessor=None,
            postprocessor=None,
        )
        # request_schema is None if feature_schema is None
        self.assertIs(prediction_service.request_schema, None)
        # response_schema has a default
        response = dict(
            model_context=dict(
                api_version=api_version,
                model_meta={},
                model_name=model_name),
            predictions=[ dict(id=1, prediction=3.14) ],
            request_id='abcdefg')
        prediction_service.response_schema.validate(response)

>>>>>>> b12ad816
    @mock.patch('porter.services.api.request_json')
    def test_get_post_data_validation(self, mock_request_json):
        # this test also implicitly covers BaseService.get_post_data
        mock_model = mock.Mock()
        mock_model.predict.return_value = []
        mock_name = mock_version = mock.MagicMock()
        feature_schema = schemas.Object(properties=dict(x=schemas.Integer()))
        prediction_service = PredictionService(
            model=mock_model,
            name=mock_name,
            api_version=mock_version,
            meta={},
            preprocessor=None,
            postprocessor=None,
            batch_prediction=True,
            feature_schema=feature_schema,
            additional_checks=None
        )

        # Succeed
        mock_request_json.return_value = [{'id': 1, 'x': 37}]
        prediction_service.get_post_data()

        # Succeed
        mock_request_json.return_value = [{'id': 1, 'x': 3.7}]
        prediction_service.get_post_data()

        # Fail
        prediction_service = PredictionService(
            model=mock_model,
            name=mock_name,
            api_version=mock_version + 1,
            meta={},
            preprocessor=None,
            postprocessor=None,
            batch_prediction=True,
            feature_schema=feature_schema,
            validate_request_data=True,
            additional_checks=None)
        with self.assertRaises(werkzeug_exc.UnprocessableEntity):
            prediction_service.get_post_data()


class TestModelApp(unittest.TestCase):
    @mock.patch('porter.services.schemas.make_openapi_spec')
    @mock.patch('porter.services.ModelApp._route_endpoint')
    def test_constructor_routing(self, mock__route_endpoint, mock_make_openapi_spec):
        class service1:
            id = 'service1'
            endpoint = '/an/endpoint'
            route_kwargs = {'foo': 1, 'bar': 'baz'}
            request_schemas = {'GET': object()}
            response_schemas = {'POST': object()}
            name = 'service1'
        class service2:
            id = 'service2'
            endpoint = '/foobar'
            route_kwargs = {'methods': ['GET']}
            request_schemas = {'GET': object()}
            response_schemas = None
            name = 'service2'
        class service3:
            id = 'service3'
            endpoint = '/supa/dupa'
            route_kwargs = {'methods': ['GET'], 'strict_slashes': True}
            request_schemas = {'GET': object(), 'POST': object()}
            response_schemas = {'GET': object()}
            name = 'service3'

        # add the services and validate they were routed with the correct
        # parameters.
        model_app = ModelApp([service1, service2, service3],
                             expose_docs=True, docs_url='/custom/docs/url/')

        expected_calls = [
            mock.call(service1.endpoint, service1, service1.route_kwargs,
                      request_schemas=service1.request_schemas,
                      response_schemas=service1.response_schemas,
                      additional_params={'GET': {'tags': [service1.name]},
                                         'POST': {'tags': [service1.name]}}),
            mock.call(service2.endpoint, service2, service2.route_kwargs,
                      request_schemas=service2.request_schemas,
                      response_schemas=service2.response_schemas,
                      additional_params={'GET': {'tags': [service2.name]}}),
            mock.call(service3.endpoint, service3, service3.route_kwargs,
                      request_schemas=service3.request_schemas,
                      response_schemas=service3.response_schemas,
                      additional_params={'GET': {'tags': [service3.name]},
                                         'POST': {'tags': [service3.name]}})
        ]
        mock__route_endpoint.assert_has_calls(expected_calls, any_order=True)

    @mock.patch('porter.services.api.App')
    @mock.patch('porter.services.schemas.make_openapi_spec')
    def test_constructor_schema_handling(self, mock_make_openapi_spec, mock_app):
        class service1:
            id = 'service1'
            endpoint = '/an/endpoint'
            route_kwargs = {'foo': 1, 'bar': 'baz'}
            request_schemas = {'GET': object()}
            response_schemas = {'POST': object()}
            name = 'service1'
        class service2:
            id = 'service2'
            endpoint = '/foobar'
            route_kwargs = {'methods': ['GET']}
            request_schemas = {'GET': object()}
            response_schemas = None
            name = 'service2'
        class service3:
            id = 'service3'
            endpoint = '/supa/dupa'
            route_kwargs = {'methods': ['GET'], 'strict_slashes': True}
            request_schemas = {'GET': object(), 'POST': object()}
            response_schemas = {'GET': object()}
            name = 'service3'

        # add the services and validate they were routed with the correct
        # parameters.
        model_app = ModelApp([service1, service2, service3],
                             expose_docs=True, docs_url='/custom/docs/url/')

        # verify that the schemas were correctly registered
        expected_request_schemas = {
            service1.endpoint: service1.request_schemas,
            service2.endpoint: service2.request_schemas,
            service3.endpoint: service3.request_schemas
        }
        self.assertEqual(model_app._request_schemas, expected_request_schemas)

        health_check_responses = [schemas.ResponseSchema(schemas.health_check, 200)]
        expected_response_schemas = {
            service1.endpoint: service1.response_schemas,
            # service 2 did not have a response schema
            service3.endpoint: service3.response_schemas,
            '/-/alive': ModelApp._health_check_response_schemas,
            '/-/ready': ModelApp._health_check_response_schemas
        }
        self.assertEqual(model_app._response_schemas, expected_response_schemas)

    @mock.patch('porter.services.api.App')
    def test_constructor_fail_on_duplicate_services(self, mock_app):
        class service1:
            id = 'service1'
            endpoint = '/an/endpoint'
            route_kwargs = {}
            request_schemas = {}
            response_schemas = {}
            name = 'service1'
        class service2:
            id = 'service1'
            endpoint = '/foobar'
            route_kwargs = {}
            request_schemas = {}
            response_schemas = {}
            name = 'service2'
        with self.assertRaisesRegex(ValueError, 'service has already been added'):
            model_app = ModelApp([service1, service2])


class TestBaseService(unittest.TestCase):
    @mock.patch('porter.services.BaseService._ids', set())
    @mock.patch('porter.services.BaseService.define_endpoint')
    @mock.patch('porter.services.BaseService.action', None)
    def test_constructor(self, mock_define_endpoint):
        # test ABC
        with self.assertRaisesRegex(TypeError, 'abstract methods'):
            class SC(BaseService):
                def define_endpoint(self):
                    return '/an/endpoint'
            SC()

        class SC(BaseService):
            def define_endpoint(self):
                return '/an/endpoint'
            def serve(self): pass
            def status(self): pass


        with self.assertRaisesRegex(ValueError, '`meta` does not follow the proper schema'):
            with mock.patch('porter.services.cf.json_encoder', spec={'encode.side_effect': TypeError}) as mock_encoder:
                SC(name='foo', api_version='bar', meta=object())
        prediction_service = SC(name='foo', api_version='bar', meta=None)
        self.assertEqual(prediction_service.endpoint, '/an/endpoint')
        # make sure this gets set -- shouldn't raise AttributeError
        prediction_service.id
        # make sure that creating a config with same name and version raises
        # error
        with self.assertRaisesRegex(ValueError, '.*likely means that you tried to instantiate a service.*'):
            prediction_service = SC(name='foo', api_version='bar', meta=None)

    @mock.patch('porter.services.BaseService._ids', set())
    @mock.patch('porter.services.api.request_json', lambda: {'foo': 1, 'bar': {'p': 10}})
    @mock.patch('porter.services.api.request_id', lambda: 123)
    @mock.patch('porter.services.BaseService.action', None)
    @mock.patch('porter.services.api.set_model_context', lambda service: None)
    @mock.patch('porter.responses.api.get_model_context', mock.MagicMock(name='Service', api_version='v1', meta={}))
    def test_api_logging_no_exception(self):
        class Service(BaseService):
            def serve(self):
                m = mock.Mock(spec=porter_responses.Response)
                m.jsonify.side_effect = lambda: {'foo': '1', 'p': {10: '10'}}
                return m
            def status(self):
                return 'ready'

        with mock.patch('porter.services.BaseService._logger') as mock__logger:
            service1 = Service(name='name1', api_version='version1', log_api_calls=True)
            served = service1()
            mock__logger.info.assert_called_with(
                'api logging',
                extra={'request_id': 123,
                       'request_data': {'foo': 1, 'bar': {'p': 10}},
                       'response_data': {'foo': '1', 'p': {10: '10'}},
                       'service_class': 'Service',
                       'event': 'api_call'}
                )

        with mock.patch('porter.services.BaseService._logger') as mock__logger:
            service2 = Service(name='name2', api_version='version2', log_api_calls=False)
            service2()
            mock__logger.assert_not_called()

    @mock.patch('porter.responses.Response.jsonify', lambda x: 321)
    @mock.patch('porter.services.BaseService._ids', set())
    @mock.patch('porter.services.api.request_json', lambda: {'foo': 1, 'bar': {'p': 10}})
    @mock.patch('porter.services.api.request_id', lambda: 123)
    @mock.patch('porter.services.BaseService.action', None)
    @mock.patch('porter.services.api.set_model_context', lambda service: None)
    @mock.patch('porter.responses.api.get_model_context', mock.MagicMock(name='Service', api_version='v1', meta={}))
    def test_api_logging_exception(self):
        class Service(BaseService):
            def serve(self):
                raise Exception('testing')
            def status(self):
                return 'ready'

        with mock.patch('porter.services.BaseService._logger') as mock__logger:
            service1 = Service(name='name1', api_version='version1', log_api_calls=True)
            # unhandled exceptions should always get wrapped as a prediction error
            with self.assertRaisesRegex(werkzeug_exc.InternalServerError, 'Could not serve model results successfully.'):
                service1()
            mock__logger.info.assert_called_with(
                'api logging',
                extra={'request_id': 123,
                       'request_data': {'foo': 1, 'bar': {'p': 10}},
                       'response_data': 321,
                       'service_class': 'Service',
                       'event': 'api_call'}
                )

        with mock.patch('porter.services.BaseService._logger') as mock__logger:
            service2 = Service(name='name2', api_version='version2', log_api_calls=False)
            # unhandled exceptions should always get wrapped as a prediction error
            with self.assertRaisesRegex(werkzeug_exc.InternalServerError, 'Could not serve model results successfully.'):
                service2()
            mock__logger.assert_not_called()

    @mock.patch('porter.responses.Response.jsonify', lambda x: 321)
    @mock.patch('porter.services.BaseService._logger')
    @mock.patch('porter.api.request_id', lambda: 123)
    @mock.patch('porter.services.BaseService._ids', set())
    @mock.patch('porter.services.BaseService.action', None)
    @mock.patch('porter.services.api.set_model_context', lambda service: None)
    @mock.patch('porter.responses.api.get_model_context', mock.MagicMock(name='Service', api_version='v1', meta={}))
    def test_serve_logging_with_exception(self, mock__logger):
        e = Exception('testing')
        class Service(BaseService):
            def define_endpoint(self):
                return '/foo'
            def serve(self):
                raise e
            def status(self):
                return 'ready'

        service = Service(name='name', api_version='version')
        with self.assertRaisesRegex(werkzeug_exc.InternalServerError, 'Could not serve model results successfully.'):
            service()
        mock__logger.exception.assert_called_with(
            e,
            extra={'request_id': 123,
                   'service_class': 'Service',
                   'event': 'exception'})

    @mock.patch('porter.services.BaseService._ids', set())
    @mock.patch('porter.services.BaseService.serve', None)
    @mock.patch('porter.services.BaseService.status', None)
    def test_define_endpoint_with_namespace(self):
        class Service(BaseService):
            action = 'foo'
        service = Service(name='my-service', api_version='v11', namespace='/my/namespace')
        expected = '/my/namespace/my-service/v11/foo'
        self.assertEqual(service.endpoint, expected)

    @mock.patch('porter.services.BaseService._ids', set())
    @mock.patch('porter.services.BaseService.serve', None)
    @mock.patch('porter.services.BaseService.status', None)
    def test_define_endpoint_with_namespace(self):
        class Service(BaseService):
            action = 'bar'
        # test without namespace (since it's optional)
        service = Service(name='my-service', api_version='v11')
        expected = '/my-service/v11/bar'
        self.assertEqual(service.endpoint, expected)

    @mock.patch('porter.services.BaseService.serve', None)
    @mock.patch('porter.services.BaseService.status', None)
    def test_define_endpoint_with_bad_namespace(self):
        class Service(BaseService):
            action = 'bar'

        with mock.patch('porter.services.BaseService._ids', set()):
            # no /
            service = Service(name='my-service', api_version='v11', namespace='ns')
            expected = '/ns/my-service/v11/bar'
            self.assertEqual(service.endpoint, expected)

        with mock.patch('porter.services.BaseService._ids', set()):
            # trailing /
            service = Service(name='my-service', api_version='v11', namespace='n/s/')
            expected = '/n/s/my-service/v11/bar'
            self.assertEqual(service.endpoint, expected)

        with mock.patch('porter.services.BaseService._ids', set()):
            # both /
            service = Service(name='my-service', api_version='v11', namespace='/n/s/')
            expected = '/n/s/my-service/v11/bar'
            self.assertEqual(service.endpoint, expected)


class TestBaseServiceSchemas(unittest.TestCase):
    """Test the schema methods of BaseService."""

    def test_add_request_schema(self):
        input_schema = schemas.Object(properties=dict(
            x=schemas.Integer(),
            y=schemas.Number(),
            z=schemas.String()
        ))
        service = mock.MagicMock()
        service.request_schemas = {}
        BaseService.add_request_schema(
            service, 'post', input_schema, description='test')
        request_schema = service.request_schemas['POST']
        self.assertIsInstance(request_schema, schemas.RequestSchema)
        self.assertEqual(request_schema.description, 'test')
        self.assertIs(request_schema.api_obj, input_schema)

    def test_add_response_schema(self):
        output_schema = schemas.Object(properties=dict(
            prediction=schemas.Number(),
            confidence=schemas.Number(),
        ))
        service = mock.MagicMock()
        service.response_schemas = {}
        BaseService.add_response_schema(
            service, 'post', 200, output_schema, description='test')
        # make sure there's now one corresponding element
        n = 0
        for schema in service.response_schemas['POST']:
            if schema.status_code == 200:
                n += 1
                response_schema = schema
        self.assertEqual(n, 1)
        # check properties
        self.assertIsInstance(response_schema, schemas.ResponseSchema)
        self.assertEqual(response_schema.description, 'test')
        self.assertIs(response_schema.api_obj, output_schema)


if __name__ == '__main__':
    unittest.main()<|MERGE_RESOLUTION|>--- conflicted
+++ resolved
@@ -605,8 +605,6 @@
         with self.assertRaisesRegex(ValueError, 'data.model_context.api_version must be string'):
             response_schema.validate(response)
 
-<<<<<<< HEAD
-=======
     def test_request_schema_response_schema_uninitialized(self):
         model = mock.Mock()
         model_name = 'my-test-model-noschemas'
@@ -636,7 +634,6 @@
             request_id='abcdefg')
         prediction_service.response_schema.validate(response)
 
->>>>>>> b12ad816
     @mock.patch('porter.services.api.request_json')
     def test_get_post_data_validation(self, mock_request_json):
         # this test also implicitly covers BaseService.get_post_data
