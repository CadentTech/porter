--- conflicted
+++ resolved
@@ -363,102 +363,6 @@
         )
         _ = prediction_service._predict()
 
-<<<<<<< HEAD
-=======
-    @unittest.skip('work in progress')
-    @mock.patch('porter.services.api')
-    @mock.patch('porter.responses.api')
-    @mock.patch('porter.services.BaseService._ids', set())
-    def test_get_post_data_prediction_schema(self, mock_responses_api, mock_services_api):
-        # test if validating or not;
-        # test_schemas_openapi.py confirms more complex validations also work
-        feature_schema = openapi.Object(
-            properties=dict(
-                a=openapi.String(),
-                b=openapi.Integer()
-            )
-        )
-        prediction_schema = openapi.Object(
-            properties=dict(
-                x=openapi.Number(additional_params=dict(minimum=0, maximum=1)),
-                y=openapi.Integer(),
-            )
-        )
-        # test both instance and batch prediction
-        for batch_prediction in (False, True):
-            in_good = {'id': 1, 'a': 'a', 'b': 1}
-            in_bad = {'id': 1, 'a': 'a', 'b': 1.5}
-            if batch_prediction:
-                in_good, in_bad = [in_good], [in_bad]
-
-            out_good = [{'id': 1, 'x': 0.5, 'y': 0}]
-            out_bad = [{'id': 1, 'x': -0.5, 'y': 0}]
-
-            # test all combos of validating request x response
-            for val_request in (False, True):
-                for val_response in (False, True):
-                    # TODO: tests only pass if
-                    # (val_request,val_response) = (True,False)
-                    if (not val_request) or val_response:
-                        continue
-                    #print('* batch, request, response = {}, {}, {}'.format(
-                    #    batch_prediction, val_request, val_response
-                    #))
-                    mock_model = mock.Mock()
-                    mock_name = mock_version = mock.MagicMock()
-                    prediction_service = PredictionService(
-                        model=mock_model,
-                        name=mock_name,
-                        api_version=mock_version,
-                        meta={},
-                        allow_nulls=mock.Mock(),
-                        preprocessor=None,
-                        postprocessor=None,
-                        batch_prediction=batch_prediction,
-                        additional_checks=None,
-                        feature_schema=feature_schema,
-                        prediction_schema=prediction_schema,
-                        validate_request_data=val_request,
-                        validate_response_data=val_response,
-                    )
-                    # good in + out should always work
-                    mock_services_api.request_json.return_value = in_good
-                    mock_model.predict.return_value = out_good
-                    _ = prediction_service()
-
-                    # bad in + good out should raise if val_request
-                    mock_services_api.request_json.return_value = in_bad
-                    mock_model.predict.return_value = out_good
-                    if val_request:
-                        with self.assertRaises(exc.InvalidModelInput):
-                            _ = prediction_service()
-                    else:
-                        _ = prediction_service()
-
-                    # good in + bad out should raise if val_response
-                    mock_services_api.request_json.return_value = in_good
-                    mock_model.predict.return_value = out_bad
-                    if val_response:
-                        # TODO: should be new `exc.InvalidModelOutput` ?
-                        with self.assertRaises(ValueError):
-                            _ = prediction_service()
-                    else:
-                        _ = prediction_service()
-
-                    # bad in + bad out should only work if
-                    # neither val_request nor val_response
-                    mock_services_api.request_json.return_value = in_bad
-                    mock_model.predict.return_value = out_bad
-                    if val_request:
-                        with self.assertRaises(exc.InvalidModelInput):
-                            _ = prediction_service()
-                    elif val_response:
-                        with self.assertRaises(ValueError):
-                            _ = prediction_service()
-                    else:
-                        _ = prediction_service()
-
->>>>>>> 99fcd4dc
     @mock.patch('porter.services.BaseService._ids', set())
     def test_constructor(self):
         prediction_service = PredictionService(
